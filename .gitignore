--- conflicted
+++ resolved
@@ -22,11 +22,5 @@
 # Ignore egg-info metadata
 *.egg-info/
 
-<<<<<<< HEAD
-# Ignore database files
-*.db
-
-=======
 # Databse files
-.db
->>>>>>> c10fe5b0
+.db